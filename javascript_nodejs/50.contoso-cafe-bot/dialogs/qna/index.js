--- conflicted
+++ resolved
@@ -3,13 +3,8 @@
 const { QnAMaker } = require('botbuilder-ai');
 const { Dialog } = require('botbuilder-dialogs');
 
-<<<<<<< HEAD
-// QnA name from ../../mainDialog/resources/cafeDispatchModel.lu 
-const QnA_DIALOG = 'QnA';
-=======
 // QnA name from ../../mainDispatcher/resources/cafeDispatchModel.lu 
 const QNA_DIALOG = 'QnA';
->>>>>>> 7b8307a2
 
 // Name of the QnA Maker service in the .bot file.
 const QNA_CONFIGURATION = 'cafeFaqChitChat';
