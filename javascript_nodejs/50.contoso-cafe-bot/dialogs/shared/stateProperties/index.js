// Copyright (c) Microsoft Corporation. All rights reserved.
// Licensed under the MIT License.

module.exports = {
<<<<<<< HEAD
    entityProperty: require('./entityProperty'),
    onTurnProperty: require('./onTurnProperty'),
    reservationProperty: require('./reservationProperty'),
    userProfileProperty: require('./userProfileProperty')
=======
    EntityProperty: require('./entityProperty'),
    OnTurnProperty: require('./onTurnProperty'),
    UserProfile: require('./UserProfile')
>>>>>>> 7b8307a2
};<|MERGE_RESOLUTION|>--- conflicted
+++ resolved
@@ -2,14 +2,8 @@
 // Licensed under the MIT License.
 
 module.exports = {
-<<<<<<< HEAD
-    entityProperty: require('./entityProperty'),
-    onTurnProperty: require('./onTurnProperty'),
-    reservationProperty: require('./reservationProperty'),
-    userProfileProperty: require('./userProfileProperty')
-=======
     EntityProperty: require('./entityProperty'),
     OnTurnProperty: require('./onTurnProperty'),
-    UserProfile: require('./UserProfile')
->>>>>>> 7b8307a2
+    UserProfile: require('./UserProfile'),
+    Reservation: require('./reservationProperty')
 };